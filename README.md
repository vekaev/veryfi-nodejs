# Veryfi SDK for Node.js

[![Node.js - version](https://img.shields.io/badge/node-%3E%3D%206.0.0-brightgreen)](https://pypi.python.org/pypi/veryfi/)
[![npm](https://img.shields.io/badge/npm-v7.0.0-blue)](https://pypi.python.org/pypi/veryfi)
[![Code style: black](https://img.shields.io/badge/code%20style-black-000000.svg)](https://github.com/psf/black)

![Veryfi Logo](https://cdn.veryfi.com/logos/veryfi-logo-wide-github.png)

## Table of Contents


- [Installation](#installation)
- [Getting Started](#getting-started)
  - [Obtaining Client ID and user keys](#obtaining-client-id-and-user-keys)
  - [Node.js API Client Library](#nodejs-api-client-library)
  - [Extracting Data](#extracting-data)
  - [Response](#response)
  - [Updating a document](#updating-a-document)
- [Need help?](#need-help)

**veryfi-nodejs** is a Node.js module for communicating with the [Veryfi OCR API](https://veryfi.com/api/)

## Installation

<<<<<<< HEAD
Install from [npm](https://docs.npmjs.com/downloading-and-installing-node-js-and-npm), a
=======
### Install the package from npm:

(Coming soon) Install from [npm](https://docs.npmjs.com/downloading-and-installing-node-js-and-npm), a
>>>>>>> 2390a377
package manager for Javascript.

```bash
npm i @veryfi/veryfi-sdk
```

You may need to run the above commands with `sudo`.

<<<<<<< HEAD
=======
### Install the package manually

Clone the repository into your project.

Add the following line to the top of your code:

```js
const Client = require('/location/of/module/veryfi-nodejs')
```

>>>>>>> 2390a377
## Getting Started

### Obtaining Client ID and user keys

If you don't have an account with Veryfi, please go ahead and register here: [https://hub.veryfi.com/signup/api/](https://hub.veryfi.com/signup/api/)

### Node.js API Client Library

The **veryfi** library can be used to communicate with Veryfi API. All available functionality is described here <https://veryfi.github.io/veryfi-nodejs/Client.html>

Below is the sample script using **veryfi** to OCR and extract data from a document:

### Extracting Data

```js
const Client = require('@veryfi/veryfi-sdk');
const client_id = 'your_client_id';
const client_secret = 'your_client_secret';
const username = 'your_username';
const api_key = 'your_password';

const categories = ['Grocery', 'Utilities', 'Travel']
const file_path = './test/receipt.png'
```

This submits a document for processing (3-5 seconds for a response)

```js
let veryfi_client = new Client(client_id, client_secret, username, api_key);
let response = veryfi_client.process_document(file_path, categories=categories);
console.log(response);
```

...or with a URL

```js
let response = veryfi_client.process_document_url(url, external_id=some_id);
console.log(response);
```

### Response

```js
>>> {
      abn_number: '',
      account_number: '',
      bill_to_address: '2 Court Square\nNew York, NY 12210',
      bill_to_name: 'John Smith',
      bill_to_vat_number: '',
      card_number: '',
      cashback: 0,
      category: 'Repairs & Maintenance',
      created: '2021-06-28 19:20:02',
      currency_code: 'USD',
      date: '2019-02-11 00:00:00',
      delivery_date: '',
      discount: 0,
      document_reference_number: '',
      document_title: '',
      document_type: 'invoice',
      due_date: '2019-02-26',
      duplicate_of: 37055375,
      external_id: '',
      id: 37187909,
      img_file_name: 'receipt.png',
      img_thumbnail_url: 'https://scdn.veryfi.com/receipts/thumbnail.png',
      img_url: 'https://scdn.veryfi.com/receipts/receipt.png',
      insurance: '',
      invoice_number: 'US-001',
      is_duplicate: 1,
      line_items: [
        {
          date: '',
          description: 'Front and rear brake cables',
          discount: 0,
          id: 68004313,
          order: 0,
          price: 100,
          quantity: 1,
          reference: '',
          section: '',
          sku: '',
          tax: 0,
          tax_rate: 0,
          total: 100,
          type: 'product',
          unit_of_measure: ''
        },
        {
          date: '',
          description: 'New set of pedal arms',
          discount: 0,
          id: 68004315,
          order: 1,
          price: 15,
          quantity: 2,
          reference: '',
          section: '',
          sku: '',
          tax: 0,
          tax_rate: 0,
          total: 30,
          type: 'product',
          unit_of_measure: ''
        },
        {
          date: '',
          description: 'Labor 3hrs',
          discount: 0,
          id: 68004316,
          order: 2,
          price: 5,
          quantity: 3,
          reference: '',
          section: '',
          sku: '',
          tax: 0,
          tax_rate: 0,
          total: 15,
          type: 'service',
          unit_of_measure: ''
        }
      ],
      notes: '',
      ocr_text: '\n' +
        '\fEast Repair Inc.\n' +
        '1912 Harvest Lane\n' +
        'New York, NY 12210\n' +
        '\n' +
        'BILL TO\t\tSHIP TO\tRECEIPT #\tUS-001\n' +
        'John Smith\t\tJohn Smith\tRECEIPT DATE\t11/02/2019\n' +
        '2 Court Square\t3787 Pineview Drive\n' +
        '\tP.O.#\t2312/2019\n' +
        'New York, NY 12210\tCambridge, MA 12210\n' +
        '\tDUE DATE\t26/02/2019\n' +
        'Receipt Total\t\t\t$154.06\n' +
        '\n' +
        'QTY DESCRIPTION\t\t\tUNIT PRICE\tAMOUNT\n' +
        '1\tFront and rear brake cables\t\t100.00\t100.00\n' +
        '2\tNew set of pedal arms\t\t\t15.00\t30.00\n' +
        '3\tLabor 3hrs\t\t\t\t5.00\t15.00\n' +
        '\n' +
        '\tSubtotal\t145.00\n' +
        '\tSales Tax 6.25%\t9.06\n' +
        '\n' +
        'TERMS & CONDITIONS\n' +
        'Payment is due within 15 days\n' +
        'Please make checks payable to: East Repair\n' +
        '\tJohn Smith\n' +
        '\tInc.\n',
      order_date: '',
      payment_display_name: '',
      payment_terms: '15 days',
      payment_type: '',
      phone_number: '',
      purchase_order_number: '2312/2019',
      rounding: 0,
      service_end_date: '',
      service_start_date: '',
      ship_date: '',
      ship_to_address: '3787 Pineview Drive\nCambridge, MA 12210',
      ship_to_name: 'John Smith',
      shipping: 0,
      store_number: '',
      subtotal: 145,
      tax: 9.06,
      tax_lines: [ { base: 0, name: 'Sales', order: 0, rate: 6.25, total: 9.06 } ],
      tip: 0,
      total: 154.06,
      total_weight: '',
      tracking_number: '',
      updated: '2021-06-28 19:20:03',
      vat_number: '',
      vendor: {
        address: '1912 Harvest Lane\nNew York, NY 12210',
        category: 'Car Repair',
        email: '',
        fax_number: '',
        name: 'East Repair',
        phone_number: '',
        raw_name: 'East Repair Inc.',
        vendor_logo: 'https://cdn.veryfi.com/logos/tmp/560806841.png',
        vendor_reg_number: '',
        vendor_type: 'Car Repair',
        web: ''
      },
      vendor_account_number: '',
      vendor_bank_name: '',
      vendor_bank_number: '',
      vendor_bank_swift: '',
      vendor_iban: ''
    }
```

### Updating a document

```js
let = new_vendor = {"name": "Starbucks", "address": "123 Easy Str, San Francisco, CA 94158"}
let category = "Meals & Entertainment"
let new_total = 11.23
veryfi_client.update_document(id=12345,
    {
        'vendor': new_vendor,
        'category': new_category,
        'total': new_total
    });
```

## Need help?

If you run into any issue or need help installing or using the library, please contact support@veryfi.com.

If you found a bug in this library or would like new features added, then open an issue or pull requests against this repo!

To learn more about Veryfi visit <https://www.veryfi.com/><|MERGE_RESOLUTION|>--- conflicted
+++ resolved
@@ -22,34 +22,14 @@
 
 ## Installation
 
-<<<<<<< HEAD
-Install from [npm](https://docs.npmjs.com/downloading-and-installing-node-js-and-npm), a
-=======
-### Install the package from npm:
-
-(Coming soon) Install from [npm](https://docs.npmjs.com/downloading-and-installing-node-js-and-npm), a
->>>>>>> 2390a377
-package manager for Javascript.
+Install from [npm](https://docs.npmjs.com/downloading-and-installing-node-js-and-npm), a package manager for Javascript.
 
 ```bash
 npm i @veryfi/veryfi-sdk
 ```
 
-You may need to run the above commands with `sudo`.
-
-<<<<<<< HEAD
-=======
-### Install the package manually
-
-Clone the repository into your project.
-
-Add the following line to the top of your code:
-
-```js
-const Client = require('/location/of/module/veryfi-nodejs')
-```
-
->>>>>>> 2390a377
+You may need to run the above command with `sudo`.
+
 ## Getting Started
 
 ### Obtaining Client ID and user keys
